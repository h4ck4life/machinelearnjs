{
<<<<<<< HEAD
  "name": "machinelearn",
  "version": "1.2.5",
=======
  "name": "kalimdor",
  "version": "1.2.6",
>>>>>>> 1b870334
  "description": "Machine Learning library for the web and Node",
  "main": "index.js",
  "typings": "index.d.ts",
  "module": "build/lib/module/index.js",
  "repository": {
    "type": "git",
    "url": "https://github.com/machinelearnjs/machinelearnjs"
  },
  "license": "MIT",
  "keywords": [
    "Machine Learning",
    "Javascript",
    "Typescript",
    "RandomForest",
    "ensemble",
    "statistics",
    "feature extration",
    "datasets",
    "preprocessing",
    "Decision Tree",
    "SVM",
    "KMeans",
    "KNearestNeighbor",
    "decomposition",
    "PCA",
    "accuracy score",
    "confusion matrix",
    "train test split",
    "KFold",
    "Imputation",
    "Binarizer",
    "OneHotEncoding"
  ],
  "scripts": {
    "build": "yarn clean && yarn build:main && yarn build:module && yarn build:web && yarn build:datasets",
    "build:main": "npx tsc -p tsconfig.json && npx ncp package.json ./build/lib/package.json && npx ncp README.md ./build/lib/README.md && npx ncp .npmignore ./build/lib/.npmignore",
    "build:module": "npx tsc -p tsconfig.module.json",
    "build:web": "npx tsc -p tsconfig.json --module amd --out build/lib/machinelearn.web.js",
    "lint": "npx tslint -t verbose 'test/**/*.ts' 'src/**/*.ts' 'docs/**/*.ts'",
    "build:datasets": "npx ncp src/lib/datasets/data build/lib/datasets/data",
    "fix": "yarn fix:tslint",
    "fix:prettier": "npx prettier \"src/**/*.ts\" \"test/**/*.ts\" \"docs/**/*.ts\" --config ./.prettierrc --write",
    "fix:tslint": "npx tslint --fix --force -t verbose 'test/**/*.ts' 'src/**/*.ts' 'docs/**/*.ts'",
    "test": "yarn build && yarn lint && yarn doc && yarn test:unit && yarn test:integration",
    "test:unit": "npx jest --testPathIgnorePatterns \"./test/integration/require.test.ts\"",
    "test:integration": "node ./scripts/test-integration.js",
    "watch": "./scripts/tmux-start.sh",
    "watch:build": "yarn build:main -- -w",
    "watch:unit": "yarn test:unit --watch",
    "watch:lint": "watch \" npx tslint --force -t verbose 'test/**/*.ts' 'src/**/*.ts'\" src",
    "doc": "npx del-cli docs/md_out && yarn doc:json && npx tsc ./docs/processor/index.ts && node ./docs/processor",
    "doc:build": "yarn doc && cd docs/md_out && npx vuepress build",
    "doc:md": "npx del-cli docs/md_out && tsc ./docs/processor/index.ts && node ./docs/processor",
    "doc:json": "npx typedoc --json docs/docs.json --tsconfig tdconfig.json --excludePrivate",
    "clean": "npx del-cli build",
    "release:major": "./scripts/releases/release-it.sh -v major",
    "release:minor": "./scripts/releases/release-it.sh -v minor",
    "release:patch": "./scripts/releases/release-it.sh -v patch",
    "pre-release:major": "./scripts/releases/pre-release-it.sh -v major",
    "pre-release:minor": "./scripts/releases/pre-release-it.sh -v minor",
    "pre-release:patch": "./scripts/releases/pre-release-it.sh -v patch",
    "contributors:add": "npx all-contributors add",
    "contributors:generate": "npx all-contributors generate",
    "precommit": "pretty-quick --staged && yarn run lint && yarn run build"
  },
  "engines": {
    "node": ">=8.11.0"
  },
  "dependencies": {
    "@tensorflow/tfjs": "^0.13.3",
    "isomorphic-fetch": "^2.2.1",
    "libsvm-js": "^0.2.0",
    "lodash": "^4.17.10",
    "numeric": "^1.2.6",
    "random-js": "^1.0.8",
    "stopword": "^0.1.10"
  },
  "devDependencies": {
    "@types/es6-promise": "^3.3.0",
    "@types/jest": "^22.2.3",
    "@types/lodash": "^4.14.108",
    "@types/mathjs": "^3.20.0",
    "@types/node": "8.9.4",
    "@types/random-js": "^1.0.30",
    "all-contributors-cli": "^5.4.1",
    "del-cli": "^1.1.0",
    "fs-extra": "^7.0.0",
    "handlebars": "^4.0.11",
    "husky": "^1.1.2",
    "jest": "^22.4.3",
    "jest-fetch-mock": "^1.6.5",
    "ncp": "^2.0.0",
    "prettier": "^1.10.2",
    "pretty-quick": "^1.8.0",
    "release-it": "^7.4.8",
    "snyk": "^1.117.1",
    "standard-version": "^4.0.0",
    "ts-jest": "^22.4.5",
    "tslint": "^5.4.3",
    "tslint-config-prettier": "^1.8.0",
    "tslint-immutable": "^4.5.1",
    "typedoc": "^0.11.1",
    "typedoc-plugin-markdown": "^1.1.13",
    "typescript": "^2.4.1",
    "vuepress": "^0.12.0",
    "watch": "^1.0.2"
  },
  "jest": {
    "moduleFileExtensions": [
      "ts",
      "tsx",
      "js"
    ],
    "transform": {
      "\\.(ts|tsx)$": "<rootDir>/node_modules/ts-jest/preprocessor.js"
    },
    "testRegex": "/test/.*\\.test.(ts|tsx|js)$",
    "verbose": true,
    "testEnvironment": "node"
  },
  "greenkeeper": {
    "ignore": [
      "@types/node"
    ]
  },
  "prettier": {
    "singleQuote": true
  }
}<|MERGE_RESOLUTION|>--- conflicted
+++ resolved
@@ -1,11 +1,6 @@
 {
-<<<<<<< HEAD
   "name": "machinelearn",
-  "version": "1.2.5",
-=======
-  "name": "kalimdor",
   "version": "1.2.6",
->>>>>>> 1b870334
   "description": "Machine Learning library for the web and Node",
   "main": "index.js",
   "typings": "index.d.ts",
