# Change Log

All notable changes to this project will be documented in this file.

<<<<<<< HEAD
## [2.0.0]

:rocket: Version 2 release! :rocket:

- **enhance:** PCA refactored to tfjs-core
- **enhance:** GaussianNB is now refactored to tfjs-core @benjaminmcdonald thanks!!
- **feature:** MultinomialNB written in tfjs-core @benjaminmcdonald thanks again!
=======
## [1.2.6]

:rocket: enhancing typing system for SVMs :rocket:

- **bug:** Adding correct typings for SVMs. Thanks @adamjking3!
>>>>>>> aec246bd

## [1.2.5]

:bug: removing a module for a security reason :bug:

## [1.2.4]

:rocket: bug fixes :rocket:

- **docs:** Removing an extra text from the site footer
- **bug:** Boston Dataset is not correctly exported from index.ts

## [1.2.3]

:rocket: bug fixes :rocket:

- **docs:** all-contributors module for contribution recognisation
- **devops:** Husky precommit hooks to ensure all commits satisfy the linters. Thanks @OlegStotsky !!
- **docs:** Removed the codacy badge and its integration
- **devops:** Development environment now supports Windows environment. Thanks @LSBOSS !
- **bug:** PolynomialFeatures and normalize exports in preprocessing/index.ts
- **bug:** SGDClassifier and SGDRegressor exports in linear_model/index.ts

## [1.2.2]

:rocket: Adding Examples page, more linear models and more datasets :rocket:

- **docs:** Examples page on the doc site - Titanic Datasets using RandomForest
- **docs:** Hiding utils functions from showing up in the doc
- **feature:** Adding PolynomialFeature extraction
- **docs:** KMeans clustering demo
- **bug:** Incorrect import statement on KMeans clustering example

## [1.2.1]

:bug: Fixing the documentation bug :bug:

- **docs:** Updating the SGD documentations

## [1.2.0]

:rocket: Introducing new features! :rocket:

_Updates:_

- **feature:** preprocessing/add_dummy_feature
- **feature:** linear_model/SGDClassifier
- **feature:** linear_model/SGDRegressor

## [1.1.1]

_Updates:_

- **enhance:** ensemble/RandomForest
- **docs:** Better rendering for object and promise type return values
- **enhance:** Datasets APIs are now based on promise

## [1.1.0]

:raised_hands: Minor release to deliver a couple improvements :raised_hands:

In this minor release, it focuses on the first enhancement of existing APIs and delivers new features. As the release contains a feature, GaussianNB, and an enhancement of DecisionTree, we thought a minor release is suitable for it.

_Updates:_

- **feature:** GaussianNB (Gaussian Naive Bayes Classifier)
  -- What is Naive Bayes? Please check out https://machinelearningmastery.com/naive-bayes-for-machine-learning/
- **enhancement:** DecisionTree
  -- Fixed the way that the DecisionTree returns the prediction results
  -- Instead of returning all the possible Leafs, it will return the most occurred target Leaf according to a voting process

## [1.0.0]

:baby_chick: hooray! initial release :baby_chick:

In the first release of Kalimdorjs,
it aims to deliver the essential models and algorithms required to conduct
the fundamental Machine Learning experiment and development. Some APIs still
might be unstable but they will be improved over time as we receive feedback
from people. You will be seeing new patches being delivered constantly to make gradual
improvements until the library reaches a certain level of maturity.

- **feature:** cluster/KMeans
- **feature:** datasets/Iris
- **feature:** decomposition/PCA
- **feature:** ensemble/RandomForest
- **feature:** feature_extraction/CountVectorizer
- **feature:** linear_model/LinearRegression
- **feature:** metrics/accuracyScore
- **feature:** metrics/confusion_matrix
- **feature:** metrics/zeroOneLoss
- **feature:** model_selection/KFold
- **feature:** model_selection/train_test_split
- **feature:** neighbors/KDTree
- **feature:** neighbors/KNeighborClassifier
- **feature:** preprocessing/Binarizer
- **feature:** preprocessing/Imputer
- **feature:** preprocessing/LabelEncoder
- **feature:** preprocessing/MinMaxScaler
- **feature:** preprocessing/OneHotEncoder
- **feature:** svm/NuSVC
- **feature:** svm/NuSVR
- **feature:** svm/OneClassSVM
- **feature:** svm/SVC
- **feature:** svm/SVR
- **feature:** tree/DecisionTreeClassifier<|MERGE_RESOLUTION|>--- conflicted
+++ resolved
@@ -2,7 +2,6 @@
 
 All notable changes to this project will be documented in this file.
 
-<<<<<<< HEAD
 ## [2.0.0]
 
 :rocket: Version 2 release! :rocket:
@@ -10,13 +9,12 @@
 - **enhance:** PCA refactored to tfjs-core
 - **enhance:** GaussianNB is now refactored to tfjs-core @benjaminmcdonald thanks!!
 - **feature:** MultinomialNB written in tfjs-core @benjaminmcdonald thanks again!
-=======
+
 ## [1.2.6]
 
 :rocket: enhancing typing system for SVMs :rocket:
 
 - **bug:** Adding correct typings for SVMs. Thanks @adamjking3!
->>>>>>> aec246bd
 
 ## [1.2.5]
 
